"""
Module of rates' repository CRUD
"""


from fastapi import HTTPException, status
from pydantic import UUID4
from sqlalchemy import select, and_, desc, func
from sqlalchemy.engine.result import ScalarResult
from sqlalchemy.ext.asyncio import AsyncSession
from typing import List


from src.database.models import Rate, User, Image
from src.schemas.rates import RateModel, RateImageResponse
<<<<<<< HEAD
=======

from src.database.connect_db import get_session, get_redis_db1
>>>>>>> de8c2043


async def read_all_rates_to_image(
    image_id: UUID4 | int, offset: int, limit: int, session: AsyncSession
) -> list[Rate] | None:
    """
    Returns a list of Rate objects that are associated with the image_id parameter.

    :param image_id: UUID4 | int: Specify the image id
    :param offset: int: Set the offset of the first row to be returned
    :param limit: int: Limit the number of rates returned
    :param session: AsyncSession: Pass the session object to the function
    :return: A list of rate objects
    """
    stmt = select(Rate).filter(Rate.image_id == image_id)
    stmt = stmt.order_by(desc(Rate.created_at))
    stmt = stmt.offset(offset).limit(limit)
    rates = await session.execute(stmt)
    return rates.scalars()


async def read_all_my_rates(
    user: User, offset: int, limit: int, session: AsyncSession
) -> ScalarResult:
    """
    Returns a list of all the rates that belong to a user.

    :param user: User: Identify the user who is requesting their rates
    :param offset: int: Specify the number of rows to skip
    :param limit: int: Limit the number of results returned
    :param session: AsyncSession: Pass the database session to the function
    :return: A list of rate objects
    """
    stmt = select(Rate).filter(Rate.user_id == user.id)
    stmt = stmt.order_by(desc(Rate.created_at))
    stmt = stmt.offset(offset).limit(limit)
    rates = await session.execute(stmt)
    return rates.scalars()


async def read_all_user_rates(
    user_id: UUID4 | int,
    offset: int,
    limit: int,
    session: AsyncSession,
) -> ScalarResult:
    """
    Returns a list of all the rates that a user has made.

    :param user_id: UUID4 | int: Filter the rates by user_id
    :param offset: int: Skip the first offset rows in the result set
    :param limit: int: Limit the number of results returned
    :param session: AsyncSession: Pass the database session to the function
    :return: A list of rate objects
    """
    stmt = select(Rate).filter(Rate.user_id == user_id)
    stmt = stmt.order_by(desc(Rate.created_at))
    stmt = stmt.offset(offset).limit(limit)
    rates = await session.execute(stmt)
    return rates.scalars()


async def read_avg_rate_to_image(
    image_id: UUID4 | int,
    session: AsyncSession,
) -> RateImageResponse | None:
    """
    Returns the average rate to an image.

    :param image_id: UUID4 | int: Identify the image that is being rated
    :param session: AsyncSession: Create a connection to the database
    :param : Get the average rate of an image
    :return: A rateimageresponse object with the image and avg_rate fields
    :doc-author: Trelent
    """
    stmt = select(func.avg(Rate.rate)).where(Rate.image_id == image_id)
    avg_rate_result = await session.execute(stmt)
    avg_rate = avg_rate_result.scalar()
    stmt = select(Image).filter(Image.id == image_id)
    image = await session.execute(stmt)
    image = image.scalar()
    if image is None:
        raise HTTPException(status_code=status.HTTP_404_NOT_FOUND, detail="Image not found")

    return RateImageResponse(image=image, avg_rate=avg_rate)



async def read_all_avg_rates(
    offset: int, limit: int, session: AsyncSession
) -> List[RateImageResponse] | None:
    """
    Returns a list of Image objects by average rate rating.
    Each object contains an image and its average rate.

    :param offset: int: Specify the number of rows to skip
    :param limit: int: Limit the number of results returned
    :param session: AsyncSession: Pass the session to the function
    :return: A list of image objects and rates
    """
    stmt = select(Image.id)
    stmt = stmt.offset(offset).limit(limit)
    all_image_id = await session.execute(stmt)
    all_image_id = all_image_id.scalars().all()
    table_rates = [
        await read_avg_rate_to_image(image_id, session) for image_id in all_image_id
    ]
    sort_table_rates = sorted(
        table_rates,
        key=lambda x: (
            x.avg_rate is None,
            -x.avg_rate if x.avg_rate is not None else None,
        ),
        reverse=False,
    )
    return sort_table_rates


async def create_rate_to_image(
    image_id: UUID4 | int, body: RateModel, user: User, session: AsyncSession
) -> Rate | None:
    """
    Creates a rate to image.

    :param image_id: UUID4 | int: Get the image from the database
    :param body: RateModel: Get the rate value from the request body
    :param user: User: Get the id of the user who is logged in
    :param session: AsyncSession: Create a database session
    :return: A rate object if the image exists,
    """
    image = await session.get(Image, image_id)
    if image and image.user_id != user.id:
        stmt = select(Rate).filter(
            and_(Rate.image_id == image_id, Rate.user_id == user.id)
        )
        rate = await session.execute(stmt)
        rate = rate.scalar()
        if not rate:
            rate_image = Rate(image_id=image_id, rate=body.rate, user_id=user.id)
            session.add(rate_image)
            await session.commit()
            await session.refresh(rate_image)
            return rate_image
    return None


async def delete_rate_to_image(
    rate_id: UUID4 | int, session: AsyncSession
) -> Rate | None:
    """
    Deletes a rate to image.

    :param rate_id: UUID4 | int: Specify which rate to delete
    :param session: AsyncSession: Pass the session to the function
    :return: The rate object if the rate was deleted,
    """
    stmt = select(Rate).filter(Rate.id == rate_id)
    rate = await session.execute(stmt)
    rate = rate.scalar()
    if rate:
        await session.delete(rate)
        await session.commit()
    return rate<|MERGE_RESOLUTION|>--- conflicted
+++ resolved
@@ -10,14 +10,8 @@
 from sqlalchemy.ext.asyncio import AsyncSession
 from typing import List
 
-
 from src.database.models import Rate, User, Image
 from src.schemas.rates import RateModel, RateImageResponse
-<<<<<<< HEAD
-=======
-
-from src.database.connect_db import get_session, get_redis_db1
->>>>>>> de8c2043
 
 
 async def read_all_rates_to_image(
