"""
Module of images' routes
"""


from dataclasses import asdict
from typing import List

from pydantic import UUID4
from typing import Annotated
from fastapi import APIRouter, HTTPException, Depends, UploadFile, File, status, Query
from fastapi.responses import FileResponse
from redis.asyncio.client import Redis
from sqlalchemy.engine.result import ScalarResult
from sqlalchemy.ext.asyncio import AsyncSession

from src.database.connect_db import get_session, get_redis_db1
from src.database.models import User, Role
from src.repository import comments as repository_comments
from src.repository import images as repository_images
from src.repository import rates as repository_rates
from src.schemas.comments import CommentModel, CommentResponse
from src.services.auth import auth_service
from src.services.roles import RoleAccess
from src.services.qr_code import generate_qr_code
from src.schemas.images import (
    ImageModel,
    ImageCreateForm,
    ImageDb,
    ImageDescriptionModel,
    CloudinaryTransformations,
)
from src.schemas.rates import RateModel, RateResponse, RateImageResponse


router = APIRouter(prefix="/images", tags=["images"])

allowed_operations_for_self = RoleAccess(
    [Role.administrator, Role.moderator, Role.user]
)
allowed_operations_for_moderate = RoleAccess([Role.administrator, Role.moderator])
allowed_operations_for_all = RoleAccess([Role.administrator])


@router.post(
    "",
    response_model=ImageDb,
    dependencies=[Depends(allowed_operations_for_self)],
)
async def create_image(
    file: Annotated[UploadFile, File()],
    data: ImageCreateForm = Depends(),
    user: User = Depends(auth_service.get_current_user),
    session: AsyncSession = Depends(get_session),
    cache: Redis = Depends(get_redis_db1),
):
    """
    Handles a POST-operation to "" images subroute and create an image.

    :param file: The uploaded file to create avatar from.
    :type file: UploadFile
    :param data: The data for the image to create.
    :type data: ImageCreateForm
    :param user: The user who creates the image.
    :type user: User
    :param session: Get the database session
    :type AsyncSession: The current session.
    :param cache: The Redis client.
    :type cache: Redis
    :return: Newly created image of the current user.
    :rtype: Image
    """
    try:
        if data.tags:
            if data.tags[0]:
                data.tags = list(set(data.tags[0].split(",")))
            else:
                data.tags = None
        data = ImageModel(**asdict(data))
    except Exception as error_message:
        raise HTTPException(
            status_code=status.HTTP_400_BAD_REQUEST,
            detail=str(error_message),
        )
    image = await repository_images.create_image(file, data, user, session, cache)
    return image


@router.get(
    "/{image_id}",
    response_model=ImageDb,
    dependencies=[Depends(allowed_operations_for_self)],
)
async def read_image(
    image_id: UUID4 | int,
    session: AsyncSession = Depends(get_session),
    cache: Redis = Depends(get_redis_db1),
):
    """
    Handles a GET-operation to '/{image_id}' images subroute and gets the image with id.

    :param image_id: The image id.
    :type image_id: UUID | int
    :param session: Get the database session
    :type AsyncSession: The current session.
    :return: The image with id.
    :rtype: Image
    """
    image = await repository_images.read_image(image_id, session, cache)
    if image is None:
        raise HTTPException(
            status_code=status.HTTP_404_NOT_FOUND, detail="Image not Found"
        )
    return image


@router.get(
    "/{image_id}/qr_code",
    response_class=FileResponse,
    dependencies=[Depends(allowed_operations_for_self)],
)
async def get_qr_code(
    image_id: UUID4 | int,
    session: AsyncSession = Depends(get_session),
    cache: Redis = Depends(get_redis_db1),
):
    """
    Handles a GET-operation to '/{image_id}/qr_code' images subroute and gets FileResponse.

    :param image_id: The Id of the image.
    :type image_id: UUID4 | int
    :param session: Get the database session
    :type AsyncSession: The current session.
    :return: Reply with a file in image/png format.
    :rtype: FileResponse
    """
    image = await repository_images.read_image(image_id, session, cache)
    if image is None:
        raise HTTPException(status_code=status.HTTP_404_NOT_FOUND, detail="Not Found")
    image_url = image.url
    generate_qr_code(image_url)
    return FileResponse(
        "static/qrcode.png",
        media_type="image/png",
        filename="qrcode.png",
        status_code=200,
    )


@router.get(
    "",
    response_model=List[ImageDb],
    dependencies=[Depends(allowed_operations_for_self)],
)
async def read_images(
    user: User = Depends(auth_service.get_current_user),
    session: AsyncSession = Depends(get_session),
) -> ScalarResult:
    """
    Handles a GET-operation to images route and gets images of current user.

    :param user: The current user.
    :type user: User
    :return: List of images of the current user.
    :rtype: ScalarResult
    """
    images = await repository_images.read_images(user.id, session)
    return images


@router.put(
    "/{image_id}",
    response_model=ImageDb,
    dependencies=[Depends(allowed_operations_for_self)],
)
async def update_image(
    image_id: UUID4 | int,
    user: User = Depends(auth_service.get_current_user),
    session: AsyncSession = Depends(get_session),
    cache: Redis = Depends(get_redis_db1),
    transformations: List[CloudinaryTransformations] = Query(
        ...,
        description="""List of Cloudinary image transformations:
        
        crop (make avatar with face)= "c_thumb,g_face,h_200,w_200,z_1/f_auto/r_max/",
        resize (downscaling)= "ar_1.0,c_fill,h_250",
        rotate (turn 10 degrees clockwise)= "a_10/",
        improve = "e_improve:outdoor:29/",
        brightness = "e_brightness:80/",
        blackwhite = "e_blackwhite:49/",
        saturation = "e_saturation:50/",
        border = "bo_10px_solid_lightblue/",
        rounded_corners = "r_100/"
        """,
    ),
):
    """
    Handles a PUT operation for the images subroute '/{image_id}'.
        Updates the current user's image.

    :param image_id: The Id of the image.
    :type image_id: UUID4 | int
    :param user: The current user who updated image.
    :type user: User
    :param session: The database session.
    :type session: AsyncSession
    :param cache: The Redis client.
    :type cache: Redis
    :param transformations: The Enum list of the image file transformation parameters.
    :type transformations: List
    :return: The updated image object.
    :rtype: Image
    """
    image = await repository_images.update_image(
        image_id,
        user.id,
        session,
        cache,
<<<<<<< HEAD
=======
    )
    if image is None:
        raise HTTPException(
            status_code=status.HTTP_404_NOT_FOUND,
            detail="Image not found",
        )
    return image


@router.put(
    "/{user_id}/images/{image_id}",
    response_model=ImageDb,
    dependencies=[Depends(allowed_operations_for_all)],
)
async def update_user_image(
    image_id: UUID4 | int,
    user_id: UUID4 | int,
    session: AsyncSession = Depends(get_session),
    cache: Redis = Depends(get_redis_db1),
    transformations: List[CloudinaryTransformations] = Query(
        ...,
        description="""List of Cloudinary image transformations:
        
        crop (make avatar with face)= "c_thumb,g_face,h_200,w_200,z_1/f_auto/r_max/",
        resize (downscaling)= "ar_1.0,c_fill,h_250",
        rotate (turn 10 degrees clockwise)= "a_10/",
        improve = "e_improve:outdoor:29/",
        brightness = "e_brightness:80/",
        blackwhite = "e_blackwhite:49/",
        saturation = "e_saturation:50/",
        border = "bo_10px_solid_lightblue/",
        rounded_corners = "r_100/"
        """,
    ),
):
    """
    Handles a PUT operation for the images subroute '/{user_id}/images/{image_id}'.
        Updates the user's image.

    :param image_id: The Id of the image.
    :type image_id: UUID4 | int
    :param user_id: The Id of the user.
    :type user_id: UUID4 | int
    :param session: The database session.
    :type session: AsyncSession
    :param cache: The Redis client.
    :type cache: Redis
    :param transformations: The Enum list of the image file transformation parameters.
    :type transformations: List
    :return: The updated image object.
    :rtype: Image
    """
    image = await repository_images.update_image(
        image_id,
>>>>>>> 772d45fd
        transformations,
    )
    if image is None:
        raise HTTPException(
            status_code=status.HTTP_404_NOT_FOUND,
            detail="Image not found",
        )
    return image


@router.patch(
    "/{image_id}",
    response_model=ImageDb,
    dependencies=[Depends(allowed_operations_for_self)],
)
async def patch_image(
    image_id: UUID4 | int,
    body: ImageDescriptionModel,
    user: User = Depends(auth_service.get_current_user),
    session: AsyncSession = Depends(get_session),
    cache: Redis = Depends(get_redis_db1),
):
    """
    Handles a PATCH operation for the images subroute '/{image_id}'.
        Patches the current user's image.

    :param image_id: The Id of the image to patch.
    :type image_id: UUID4 | int
    :param body: The data for the image to patch.
    :type body: ImageDescriptionModel
    :param user: The current user.
    :type user: User
    :param session: The database session.
    :type session: AsyncSession
    :param cache: The Redis client.
    :type cache: Redis
    :param transformations: The Enum list of the image file transformation parameters.
    :type transformations: List
    :return: The updated image.
    :rtype: Image
    """
    image = await repository_images.patch_image(
        image_id,
        body,
        user.id,
        session,
        cache,
    )
    if image is None:
        raise HTTPException(
            status_code=status.HTTP_404_NOT_FOUND,
            detail="Image not found",
        )
    return image


@router.delete(
    "/{image_id}",
    status_code=status.HTTP_204_NO_CONTENT,
    dependencies=[Depends(allowed_operations_for_self)],
)
async def delete_image(
    image_id: UUID4 | int,
    user: User = Depends(auth_service.get_current_user),
    session: AsyncSession = Depends(get_session),
):
    """
    Handles a DELETE operation for the images subroute '/{image_id}'.
        Deleted the current user's image.

    :param image_id: The Id of the image to delete.
    :type image_id: UUID4 | int
    :param user: The current user.
    :type user: User
    :param session: The database session.
    :type session: AsyncSession
    :return: None
    :type: None
    """
    image = await repository_images.delete_image(image_id, user.id, session)
    if image is None:
        raise HTTPException(
            status_code=status.HTTP_404_NOT_FOUND, detail="Image not found"
        )
    return None


@router.patch(
    "/{image_id}/tags/{tag_title}",
    response_model=ImageDb,
    dependencies=[Depends(allowed_operations_for_self)],
)
async def add_tag_to_image(
    image_id: UUID4 | int,
    tag_title: str,
    user: User = Depends(auth_service.get_current_user),
    session: AsyncSession = Depends(get_session),
    cache: Redis = Depends(get_redis_db1),
):
    """
    Handles a PATCH operation for the images subroute '/{image_id}/tags/{tag_title}'.
        Patches the tags of the current user's image.

    :param image_id: The Id of the image to patch.
    :type image_id: UUID4 | int
    :param tag_title: The tag title for the image.
    :type tag_title: str
    :param user: The current user.
    :type user: User
    :param session: The database session.
    :type session: AsyncSession
    :return: Patched image object.
    :type: Image
    """
    image = await repository_images.add_tag_to_image(
        image_id,
        tag_title,
        user.id,
        user,
        session,
        cache,
    )
    if image is None:
        raise HTTPException(
            status_code=status.HTTP_404_NOT_FOUND,
            detail="Image not found",
        )
    return image


@router.delete(
    "/{image_id}/tags/{tag_title}",
    response_model=ImageDb,
    dependencies=[Depends(allowed_operations_for_self)],
)
async def delete_tag_from_image(
    image_id: UUID4 | int,
    tag_title: str,
    user: User = Depends(auth_service.get_current_user),
    session: AsyncSession = Depends(get_session),
    cache: Redis = Depends(get_redis_db1),
):
    """
    Handles a DELETE operation for the images subroute '/{image_id}/tags/{tag_title}'.
        Delited the current user's image tag.

    :param image_id: The Id of the image to delete.
    :type image_id: UUID4 | int
    :param tag_title: The tag title for the image.
    :type tag_title: str
    :param user: The current user.
    :type user: User
    :param session: The database session.
    :type session: AsyncSession
    :param cache: The Redis client.
    :type cache: Redis
    :return: An image object.
    :rtype: Image
    """
    image = await repository_images.delete_tag_from_image(
        image_id,
        tag_title,
        user.id,
        session,
        cache,
    )
    if image is None:
        raise HTTPException(
            status_code=status.HTTP_404_NOT_FOUND,
            detail="Image not found",
        )
    return image


@router.get(
    "/{image_id}/comments",
    response_model=List[CommentResponse],
    dependencies=[Depends(allowed_operations_for_self)],
)
async def read_all_comments_to_photo(
    image_id: UUID4 | int,
    offset: int = Query(default=0, ge=0),
    limit: int = Query(default=10, ge=1, le=1000),
    session: AsyncSession = Depends(get_session),
):
    """
    Returns a list of comments for the specified image.

    :param image_id: UUID4 | int: Specify the image id of the photo to which we want to add a comment
    :param offset: int: Specify the offset from which to start returning comments
    :param ge: Set a minimum value for the parameter
    :param limit: int: Limit the amount of comments that are returned
    :param ge: Specify the minimum value for a parameter
    :param le: Limit the number of comments returned
    :param user: User: Get the current user
    :param session: AsyncSession: Create a new session to the database
    :param : Get the user who is logged in
    :return: A list of comments to the photo
    """
    return await repository_comments.read_all_comments_to_photo(
        image_id, offset, limit, session
    )


@router.post(
    "/{image_id}/comments",
    response_model=CommentResponse,
    status_code=status.HTTP_201_CREATED,
    dependencies=[Depends(allowed_operations_for_self)],
)
async def create_comment_to_photo(
    image_id: UUID4 | int,
    body: CommentModel,
    current_user: User = Depends(auth_service.get_current_user),
    session: AsyncSession = Depends(get_session),
):
    """
    Creates a comment to an image.

    :param image_id: UUID4 | int: Specify the image id that the comment will be added to
    :param body: CommentModel: Create a comment to the photo
    :param current_user: User: Get the current user from the auth_service
    :param session: AsyncSession: Pass the session to the repository layer
    :return: A comment
    """
    return await repository_comments.create_comment_to_photo(
        image_id, body, current_user, session
    )


@router.get(
    "/{image_id}/rates",
    response_model=List[RateResponse],
    dependencies=[
        Depends(allowed_operations_for_moderate),
    ],
)
async def read_all_rates_to_photo(
    image_id: UUID4 | int,
    offset: int = Query(default=0, ge=0),
    limit: int = Query(default=10, ge=1, le=1000),
    session: AsyncSession = Depends(get_session),
):
    """
    Returns a list of all rates to photo.

    :param image_id: UUID4 | int: Identify the image
    :param offset: int: Skip the first offset number of elements in the list
    :param ge: Set a minimum value for the parameter
    :param limit: int: Limit the number of results returned
    :param ge: Specify the minimum value of a parameter
    :param le: Limit the number of results returned
    :param session: AsyncSession: Get the database session
    :param : Get the rate of a specific user to a photo
    :return: A list of rates
    """

    return await repository_rates.read_all_rates_to_photo(
        image_id, offset, limit, session
    )


@router.post(
    "/{image_id}/rates",
    response_model=RateResponse,
    status_code=status.HTTP_201_CREATED,
    dependencies=[Depends(allowed_operations_for_self)],
)
async def create_rate_to_photo(
    image_id: UUID4 | int,
    body: RateModel,
    current_user: User = Depends(auth_service.get_current_user),
    session: AsyncSession = Depends(get_session),
):
    """
    Creates a new rate to photo.

    :param image_id: UUID4 | int: Specify the image that will be rated
    :param body: RateModel: Get the rate from the request body
    :param current_user: User: Get the current user from the auth_service
    :param session: AsyncSession: Pass the session to the repository layer
    :return: A ratemodel object
    """

    rate = await repository_rates.create_rate_to_photo(
        image_id, body, current_user, session
    )
    if rate is None:
        raise HTTPException(
            status_code=status.HTTP_404_NOT_FOUND,
            detail="Image not found or forbiden to rate twice or forbidden to rate your photo",
        )
    return rate


@router.get(
    "/{image_id}/avg",
    response_model=RateImageResponse,
    dependencies=[Depends(allowed_operations_for_self)],
)
async def read_avg_rate_to_photo(
    image_id: UUID4 | int,
    session: AsyncSession = Depends(get_session),
    cache: Redis = Depends(get_redis_db1),
):
    """
    Returns the average rate of a photo given its id.

    :param image_id: UUID4 | int: Specify the image_id of the photo to be rated
    :param session: AsyncSession: Pass the session to the repository layer
    :param cache: Redis: Get the average rate of a photo
    :param : Get the rate of a photo
    :return: The average rate of a photo given its id
    """
    return await repository_rates.read_avg_rate_to_photo(image_id, session, cache)<|MERGE_RESOLUTION|>--- conflicted
+++ resolved
@@ -216,63 +216,6 @@
         user.id,
         session,
         cache,
-<<<<<<< HEAD
-=======
-    )
-    if image is None:
-        raise HTTPException(
-            status_code=status.HTTP_404_NOT_FOUND,
-            detail="Image not found",
-        )
-    return image
-
-
-@router.put(
-    "/{user_id}/images/{image_id}",
-    response_model=ImageDb,
-    dependencies=[Depends(allowed_operations_for_all)],
-)
-async def update_user_image(
-    image_id: UUID4 | int,
-    user_id: UUID4 | int,
-    session: AsyncSession = Depends(get_session),
-    cache: Redis = Depends(get_redis_db1),
-    transformations: List[CloudinaryTransformations] = Query(
-        ...,
-        description="""List of Cloudinary image transformations:
-        
-        crop (make avatar with face)= "c_thumb,g_face,h_200,w_200,z_1/f_auto/r_max/",
-        resize (downscaling)= "ar_1.0,c_fill,h_250",
-        rotate (turn 10 degrees clockwise)= "a_10/",
-        improve = "e_improve:outdoor:29/",
-        brightness = "e_brightness:80/",
-        blackwhite = "e_blackwhite:49/",
-        saturation = "e_saturation:50/",
-        border = "bo_10px_solid_lightblue/",
-        rounded_corners = "r_100/"
-        """,
-    ),
-):
-    """
-    Handles a PUT operation for the images subroute '/{user_id}/images/{image_id}'.
-        Updates the user's image.
-
-    :param image_id: The Id of the image.
-    :type image_id: UUID4 | int
-    :param user_id: The Id of the user.
-    :type user_id: UUID4 | int
-    :param session: The database session.
-    :type session: AsyncSession
-    :param cache: The Redis client.
-    :type cache: Redis
-    :param transformations: The Enum list of the image file transformation parameters.
-    :type transformations: List
-    :return: The updated image object.
-    :rtype: Image
-    """
-    image = await repository_images.update_image(
-        image_id,
->>>>>>> 772d45fd
         transformations,
     )
     if image is None:
