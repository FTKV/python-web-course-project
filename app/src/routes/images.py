"""
Module of images' routes
"""


from dataclasses import asdict
from typing import List

from pydantic import UUID4
from typing import Annotated
from fastapi import APIRouter, HTTPException, Depends, UploadFile, File, status, Query
from fastapi.responses import FileResponse
from redis.asyncio.client import Redis
from sqlalchemy.engine.result import ScalarResult
from sqlalchemy.ext.asyncio import AsyncSession

from src.database.connect_db import get_session, get_redis_db1
from src.database.models import User, Role, Image
from src.repository import images as repository_images
from src.services.auth import auth_service
from src.services.roles import RoleAccess
from src.services.qr_code import generate_qr_code
from src.schemas.images import (
    ImageModel,
    ImageCreateForm,
    ImageDb,
    ImageUrlModel,
    ImageDescriptionModel,
    CloudinaryTransformations,
)


from src.conf.config import settings


router = APIRouter(prefix="/images", tags=["images"])

allowed_operations_for_self = RoleAccess(
    [Role.administrator, Role.moderator, Role.user]
)
allowed_operations_for_all = RoleAccess([Role.administrator])


@router.post(
    "",
    response_model=ImageDb,
    dependencies=[Depends(allowed_operations_for_self)],
)
async def create_image(
    file: Annotated[UploadFile, File()],
    data: ImageCreateForm = Depends(),
    user: User = Depends(auth_service.get_current_user),
    session: AsyncSession = Depends(get_session),
    cache: Redis = Depends(get_redis_db1),
):
    """
    Handles a POST-operation to "" images subroute and create an image.

    :param file: The uploaded file to create avatar from.
    :type file: UploadFile
    :param data: The data for the image to create.
    :type data: ImageCreateForm
    :param user: The user who creates the image.
    :type user: User
    :param session: Get the database session
    :type AsyncSession: The current session.
    :param cache: The Redis client.
    :type cache: Redis
    :return: Newly created image of the current user.
    :rtype: Image
    """
    try:
        if data.tags:
            if data.tags[0]:
                data.tags = list(set(data.tags[0].split(",")))
            else:
                data.tags = None
        data = ImageModel(**asdict(data))
    except Exception as error_message:
        raise HTTPException(
            status_code=status.HTTP_400_BAD_REQUEST,
            detail=str(error_message),
        )
    image = await repository_images.create_image(file, data, user, session, cache)
    return image


@router.get(
    "/{image_id}",
    response_model=ImageDb,
    dependencies=[Depends(allowed_operations_for_self)],
)
async def read_image(
    image_id: UUID4 | int,
    session: AsyncSession = Depends(get_session),
    cache: Redis = Depends(get_redis_db1),
):
    """
    Handles a GET-operation to '/{image_id}' images subroute and gets the image with id.

    :param image_id: The image id.
    :type image_id: UUID | int
    :param session: Get the database session
    :type AsyncSession: The current session.
    :return: The image with id.
    :rtype: Image
    """
    image = await repository_images.read_image(image_id, session, cache)
    if image is None:
        raise HTTPException(
            status_code=status.HTTP_404_NOT_FOUND, detail="Image not Found"
        )
    return image


@router.get(
    "/{image_id}/qr_code",
    response_class=FileResponse,
    dependencies=[Depends(allowed_operations_for_self)],
)
async def get_qr_code(
    image_id: UUID4 | int,
    session: AsyncSession = Depends(get_session),
    cache: Redis = Depends(get_redis_db1),
):
    """
    Handles a GET-operation to '/{image_id}/qr_code' images subroute and gets FileResponse.

    :param image_id: The Id of the image.
    :type image_id: UUID4 | int
    :param session: Get the database session
    :type AsyncSession: The current session.
    :return: Reply with a file in image/png format.
    :rtype: FileResponse
    """
<<<<<<< HEAD
    image = await repository_images.read_image(image_id, session)
=======
    image = await repository_images.read_image(image_id, session, cache)
>>>>>>> fc26f450
    if image is None:
        raise HTTPException(status_code=status.HTTP_404_NOT_FOUND, detail="Not Found")
    image_url = image.url
    generate_qr_code(image_url)
    return FileResponse(
        "static/qrcode.png",
        media_type="image/png",
        filename="qrcode.png",
        status_code=200,
    )


@router.get(
    "",
    response_model=List[ImageDb],
    dependencies=[Depends(allowed_operations_for_self)],
)
async def read_images(
    user: User = Depends(auth_service.get_current_user),
    session: AsyncSession = Depends(get_session),
) -> ScalarResult:
    """
    Handles a GET-operation to "" images subroute and gets images of current user.

    :param user: The current user.
    :type user: User
    :return: List of images of the current user.
    :rtype: ScalarResult
    """
    images = await repository_images.read_images(user.id, session)
    return images


@router.get(
    "/{user_id}/images",
    response_model=ImageDb,
    dependencies=[Depends(allowed_operations_for_self)],
)
async def read_user_images(
    user_id: UUID4 | int,
    session: AsyncSession = Depends(get_session),
) -> List:
    """
    Handles a GET-operation to images subroute '/{user_id}/images'.
        Gets of the user's images

    :param user_id: The Id of the current user.
    :type user_id: UUID | int
    :param session: Get the database session
    :type AsyncSession: The current session.
    :return: List of the user's images.
    :rtype: List
    """
    images = await repository_images.read_images(user_id, session)
    return images


@router.put(
    "/{image_id}",
    response_model=ImageDb,
    dependencies=[Depends(allowed_operations_for_self)],
)
async def update_image(
    image_id: UUID4 | int,
    body: ImageUrlModel,
    user: User = Depends(auth_service.get_current_user),
    session: AsyncSession = Depends(get_session),
    cache: Redis = Depends(get_redis_db1),
    transformations: List[CloudinaryTransformations] = Query(
        ...,
        description="List of Cloudinary image transformations",
        example=["crop", "resize"],
    ),
):
    """
    Handles a PUT operation for the images subroute '/{image_id}'.
        Updates the current user's image.

    :param image_id: The Id of the image.
    :type image_id: UUID4 | int
    :param body: The data for the image to update.
    :type body: ImageModel
    :param user: The current user who updated image.
    :type user: User
    :param session: The database session.
    :type session: AsyncSession
    :param cache: The Redis client.
    :type cache: Redis
    :param transformations: The Enum list of the image file transformation parameters.
    :type transformations: List
    :return: The updated image object.
    :rtype: Image
    """
    image = await repository_images.update_image(
        image_id,
        body,
        user.id,
        session,
        cache,
        transformations,
    )
    if image is None:
        raise HTTPException(
            status_code=status.HTTP_404_NOT_FOUND,
            detail="Image not found",
        )
    return image


@router.put(
    "/{user_id}/images/{image_id}",
    response_model=ImageDb,
    dependencies=[Depends(allowed_operations_for_all)],
)
async def update_user_image(
    image_id: UUID4 | int,
    body: ImageUrlModel,
    user_id: UUID4 | int,
    session: AsyncSession = Depends(get_session),
    cache: Redis = Depends(get_redis_db1),
    transformations: List[CloudinaryTransformations] = Query(
        ...,
        description="List of Cloudinary image transformations",
        example=["crop", "resize"],
    ),
):
    """
    Handles a PUT operation for the images subroute '/{user_id}/images/{image_id}'.
        Updates the user's image.

    :param image_id: The Id of the image.
    :type image_id: UUID4 | int
    :param body: The data for the image to update.
    :type body: ImageUrlModel
    :param user_id: The Id of the user.
    :type user_id: UUID4 | int
    :param session: The database session.
    :type session: AsyncSession
    :param cache: The Redis client.
    :type cache: Redis
    :param transformations: The Enum list of the image file transformation parameters.
    :type transformations: List
    :return: The updated image object.
    :rtype: Image
    """
    image = await repository_images.update_image(
        image_id,
        body,
        user_id,
        session,
        transformations,
    )
    if image is None:
        raise HTTPException(
            status_code=status.HTTP_404_NOT_FOUND,
            detail="Image not found",
        )
    return image


@router.patch(
    "/{image_id}",
    response_model=ImageDb,
    dependencies=[Depends(allowed_operations_for_self)],
)
async def patch_image(
    image_id: UUID4 | int,
    body: ImageDescriptionModel,
    user: User = Depends(auth_service.get_current_user),
    session: AsyncSession = Depends(get_session),
    cache: Redis = Depends(get_redis_db1),
):
    """
    Handles a PATCH operation for the images subroute '/{image_id}'.
        Patches the current user's image.

    :param image_id: The Id of the image to patch.
    :type image_id: UUID4 | int
    :param body: The data for the image to patch.
    :type body: ImageDescriptionModel
    :param user: The current user.
    :type user: User
    :param session: The database session.
    :type session: AsyncSession
    :param cache: The Redis client.
    :type cache: Redis
    :param transformations: The Enum list of the image file transformation parameters.
    :type transformations: List
    :return: The updated image.
    :rtype: Image
    """
    image = await repository_images.patch_image(
        image_id,
        body,
        user.id,
        session,
        cache,
    )
    if image is None:
        raise HTTPException(
            status_code=status.HTTP_404_NOT_FOUND,
            detail="Image not found",
        )
    return image


@router.patch(
    "/{user_id}/images/{image_id}",
    response_model=ImageDb,
    dependencies=[Depends(allowed_operations_for_all)],
)
async def patch_user_image(
    image_id: UUID4 | int,
    body: ImageDescriptionModel,
    user_id: UUID4 | int,
    session: AsyncSession = Depends(get_session),
    cache: Redis = Depends(get_redis_db1),
):
    """
    Handles a PATCH operation for the images subroute '/{user_id}/images/{image_id}'.
        Patches the image of the user.

    :param image_id: The Id of the image.
    :type image_id: UUID4 | int
    :param body: The data for the image to update.
    :type body: ImageDescriptionModel
    :param user_id: The Id of the user.
    :type user_id: UUID4 | int
    :param session: The database session.
    :type session: AsyncSession
    :param cache: The Redis client.
    :type cache: Redis
    :return: The patched image.
    :rtype: Image
    """
    image = await repository_images.patch_image(
        image_id,
        body,
        user_id,
        session,
        cache,
    )
    if image is None:
        raise HTTPException(
            status_code=status.HTTP_404_NOT_FOUND,
            detail="Image not found",
        )
    return image


@router.delete(
    "/{image_id}",
    status_code=status.HTTP_204_NO_CONTENT,
    dependencies=[Depends(allowed_operations_for_self)],
)
async def delete_image(
    image_id: UUID4 | int,
    user: User = Depends(auth_service.get_current_user),
    session: AsyncSession = Depends(get_session),
):
    """
    Handles a DELETE operation for the images subroute '/{image_id}'.
        Deleted the current user's image.

    :param image_id: The Id of the image to delete.
    :type image_id: UUID4 | int
    :param user: The current user.
    :type user: User
    :param session: The database session.
    :type session: AsyncSession
    :return: None
    :type: None
    """
    image = await repository_images.delete_image(image_id, user.id, session)
    if image is None:
        raise HTTPException(
            status_code=status.HTTP_404_NOT_FOUND, detail="Image not found"
        )
    return None


@router.delete(
    "/{user_id}/images/{image_id}",
    status_code=status.HTTP_204_NO_CONTENT,
    dependencies=[Depends(allowed_operations_for_all)],
)
async def delete_user_image(
    image_id: UUID4 | int,
    user_id: UUID4 | int,
    session: AsyncSession = Depends(get_session),
):
    """
    Handles a DELETE operation for the images subroute '/{user_id}/images/{image_id}'.
        Delete the image of the user.

    :param image_id: The Id of the image to delete.
    :type image_id: UUID4 | int
    :param user_id: The Id of the user.
    :type user_id: UUID4 | int
    :param session: The database session.
    :type session: AsyncSession
    :return: None
    :type: None
    """
    image = await repository_images.delete_image(image_id, user_id, session)
    if image is None:
        raise HTTPException(
            status_code=status.HTTP_404_NOT_FOUND, detail="Image not found"
        )
    return None


@router.patch(
    "/{image_id}/tags/{tag_title}",
    response_model=ImageDb,
    dependencies=[Depends(allowed_operations_for_self)],
)
async def add_tag_to_image(
    image_id: UUID4 | int,
    tag_title: str,
    user: User = Depends(auth_service.get_current_user),
    session: AsyncSession = Depends(get_session),
    cache: Redis = Depends(get_redis_db1),
):
    """
    Handles a PATCH operation for the images subroute '/{image_id}/tags/{tag_title}'.
        Patches the tags of the current user's image.

    :param image_id: The Id of the image to patch.
    :type image_id: UUID4 | int
    :param tag_title: The tag title for the image.
    :type tag_title: str
    :param user: The current user.
    :type user: User
    :param session: The database session.
    :type session: AsyncSession
    :return: Patched image object.
    :type: Image
    """
    image = await repository_images.add_tag_to_image(
        image_id,
        tag_title,
        user.id,
        user,
        session,
        cache,
    )
    if image is None:
        raise HTTPException(
            status_code=status.HTTP_404_NOT_FOUND,
            detail="Image not found",
        )
    return image


@router.patch(
    "/{user_id}/images/{image_id}/tags/{tag_title}",
    response_model=ImageDb,
    dependencies=[Depends(allowed_operations_for_all)],
)
async def add_tag_to_user_image(
    image_id: UUID4 | int,
    tag_title: str,
    user_id: UUID4 | int,
    user: User = Depends(auth_service.get_current_user),
    session: AsyncSession = Depends(get_session),
    cache: Redis = Depends(get_redis_db1),
):
    """
    Handles a PATCH operation for the images subroute '/{user_id}/images{image_id}/tags/{tag_title}'.
        Patches the current user's image tag.

    :param image_id: The Id of the image to patch the tag.
    :type image_id: UUID4 | int
    :param user_id: The Id of the user.
    :type user_id: UUID4 | int
    :param user: The current user.
    :type user: User
    :param session: The database session.
    :type session: AsyncSession
    :param cache: The Redis client.
    :type cache: Redis
    :return: An image object.
    :rtype: Image
    """
    image = await repository_images.add_tag_to_image(
        image_id,
        tag_title,
        user_id,
        user,
        session,
        cache,
    )
    if image is None:
        raise HTTPException(
            status_code=status.HTTP_404_NOT_FOUND,
            detail="Image not found",
        )
    return image


@router.delete(
    "/{image_id}/tags/{tag_title}",
    response_model=ImageDb,
    dependencies=[Depends(allowed_operations_for_self)],
)
async def delete_tag_from_image(
    image_id: UUID4 | int,
    tag_title: str,
    user: User = Depends(auth_service.get_current_user),
    session: AsyncSession = Depends(get_session),
    cache: Redis = Depends(get_redis_db1),
):
    """
    Handles a DELETE operation for the images subroute '/{image_id}/tags/{tag_title}'.
        Delited the current user's image tag.

    :param image_id: The Id of the image to delete.
    :type image_id: UUID4 | int
    :param tag_title: The tag title for the image.
    :type tag_title: str
    :param user: The current user.
    :type user: User
    :param session: The database session.
    :type session: AsyncSession
    :param cache: The Redis client.
    :type cache: Redis
    :return: An image object.
    :rtype: Image
    """
    image = await repository_images.delete_tag_from_image(
        image_id,
        tag_title,
        user.id,
        user,
        session,
        cache,
    )
    if image is None:
        raise HTTPException(
            status_code=status.HTTP_404_NOT_FOUND,
            detail="Image not found",
        )
    return image


@router.delete(
    "/{user_id}/images/{image_id}/tags/{tag_title}",
    response_model=ImageDb,
    dependencies=[Depends(allowed_operations_for_all)],
)
async def delete_tag_from_user_image(
    image_id: UUID4 | int,
    tag_title: str,
    user_id: UUID4 | int,
    user: User = Depends(auth_service.get_current_user),
    session: AsyncSession = Depends(get_session),
    cache: Redis = Depends(get_redis_db1),
):
    """
    Handles a DELETE operation for the images subroute '/{user_id}/images{image_id}/tags/{tag_title}'.
        Deleted the current user's image tag.

    :param image_id: The Id of the image to delete the tag.
    :type image_id: UUID4 | int
    :param tag_title: The tag title for the image.
    :type tag_title: str
    :param user_id: The Id of the user.
    :type user_id: UUID4 | int
    :param user: The current user.
    :type user: User
    :param session: The database session.
    :type session: AsyncSession
    :param cache: The Redis client.
    :type cache: Redis
    :return: An image object.
    :rtype: Image
    """
    image = await repository_images.delete_tag_from_image(
        image_id,
        tag_title,
        user_id,
        user,
        session,
        cache,
    )
    if image is None:
        raise HTTPException(
            status_code=status.HTTP_404_NOT_FOUND,
            detail="Image not found",
        )
    return image<|MERGE_RESOLUTION|>--- conflicted
+++ resolved
@@ -133,11 +133,7 @@
     :return: Reply with a file in image/png format.
     :rtype: FileResponse
     """
-<<<<<<< HEAD
-    image = await repository_images.read_image(image_id, session)
-=======
     image = await repository_images.read_image(image_id, session, cache)
->>>>>>> fc26f450
     if image is None:
         raise HTTPException(status_code=status.HTTP_404_NOT_FOUND, detail="Not Found")
     image_url = image.url
