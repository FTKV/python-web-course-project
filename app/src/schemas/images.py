"""
Module of images' schemas
"""

from enum import Enum
from dataclasses import dataclass
from datetime import datetime
from typing import Annotated, List, Optional

from fastapi import Form, Query
from pydantic import (
    BaseModel,
    HttpUrl,
    UUID4,
    ConfigDict,
    Field,
    conlist,
    StringConstraints,
    constr,
)

# from pydantic.dataclasses import dataclass

from src.schemas.tags import TagResponse


class ImageModel(BaseModel):
    description: str | None
    tags: conlist(
        Annotated[
            str,
            StringConstraints(
                min_length=2,
                max_length=49,
                strip_whitespace=True,
                pattern=r"^[a-zA-Z0-9_.-]+$",
            ),
        ],
        max_length=5,
    ) | None


@dataclass
class ImageCreateForm:
    description: Annotated[str | None, Form(...)] = None
    tags: Annotated[List[str] | None, Form(...)] = None


class ImageDb(BaseModel):
    model_config = ConfigDict(from_attributes=True)

    id: UUID4 | int
    url: HttpUrl
    user_id: UUID4 | int
    description: str | None
    created_at: datetime
    updated_at: datetime
<<<<<<< HEAD
    tags: List[TagResponse]
=======
    # rate: float | None
>>>>>>> 1a696ef4


class ImageUrlModel(BaseModel):
    url: HttpUrl


class CloudinaryTransformations(str, Enum):
    crop = "c_thumb,g_face,h_200,w_200,z_1/f_auto/r_max/"
    resize = "ar_1.0,c_fill,h_250"
    rotate = "a_10/"
    improve = "e_improve:outdoor:29/"
    brightness = "e_brightness:80/"
    blackwhite = "e_blackwhite:49/"
    saturation = "e_saturation:50/"
    border = "bo_5px_solid_lightblue/"
    rounded_corners = "r_100/"<|MERGE_RESOLUTION|>--- conflicted
+++ resolved
@@ -55,11 +55,7 @@
     description: str | None
     created_at: datetime
     updated_at: datetime
-<<<<<<< HEAD
     tags: List[TagResponse]
-=======
-    # rate: float | None
->>>>>>> 1a696ef4
 
 
 class ImageUrlModel(BaseModel):
